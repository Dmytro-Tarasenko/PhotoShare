--- conflicted
+++ resolved
@@ -105,21 +105,6 @@
                 ]}
         )
 
-<<<<<<< HEAD
-    if not user_db.email_confirmed:
-        return JSONResponse(
-            status_code=status.HTTP_401_UNAUTHORIZED,
-            content={
-                'details': [
-                    {"msg": "Email not confirmed."}
-                ]
-            }
-        )
-
-    access_token = await auth_service.create_access_token(user.email)
-    refresh_token = await auth_service.create_refresh_token(user.email)
-    email_token = await auth_service.create_email_token(user.email)
-=======
     # if not user_db.email_confirmed:
     #     return JSONResponse(
     #         status_code=status.HTTP_401_UNAUTHORIZED,
@@ -133,7 +118,7 @@
     access_token = auth_service.create_access_token(user_db.email)
     refresh_token = auth_service.create_refresh_token(user_db.email)
     email_token = auth_service.create_email_token(user_db.email)
->>>>>>> 1b860cab
+
     user_db.loggedin = True
     await db.commit()
     return JSONResponse(
