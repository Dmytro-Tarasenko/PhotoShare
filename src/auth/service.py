from datetime import datetime, timezone, timedelta
from typing import Any, TypeAlias, Literal, Annotated

from jose import jwt, JWTError
import bcrypt
from fastapi import security, Depends, HTTPException
from sqlalchemy import select

from sqlalchemy.ext.asyncio import AsyncSession
from starlette import status

from userprofile.orm import UserORM, BlacklistORM
from database import get_db
from settings import settings

Scope: TypeAlias = Literal['access_token', 'refresh_token', 'email_token']


class Authentication:
    HASH_SERVICE = bcrypt
    ACCESS_ALGORITHM = settings.access_algorithm
    REFRESH_ALGORITHM = settings.refresh_algorithm
    SECRET_256 = settings.secret_256
    SECRET_512 = settings.secret_512
    oauth2_schema = security.OAuth2PasswordBearer(tokenUrl="/auth/login")

    def verify_password(
            self,
            plain_password: str,
            hashed_password: str
    ) -> bool:
        """
        Verify if the given plain password matches the hashed password.

        Args:
            plain_password (str): The plain text password to be verified.
            hashed_password (str): The hashed password to compare against.

        Returns:
            bool: True if the plain password matches the hashed password, False otherwise.
        """
        return self.HASH_SERVICE.checkpw(
            password=plain_password.encode(),
            hashed_password=hashed_password.encode()
        )

    def get_hash_password(
            self,
            plain_password: str
    ) -> str:
        """
        Generates a hashed password from a plain text password using the bcrypt library.

        Args:
            plain_password (str): The plain text password to be hashed.

        Returns:
            str: The hashed password encoded as a string.
        """
        return self.HASH_SERVICE.hashpw(
            password=plain_password.encode(),
            salt=self.HASH_SERVICE.gensalt()
        ).decode()

    async def create_token(
            self,
            email: str,
            scope: Scope,
            live_time: timedelta
    ) -> str:
        current_time = datetime.now(timezone.utc)
        expiration_time = current_time + live_time

        key = self.SECRET_256 \
            if scope == "access_token" or scope == "email_token" \
            else self.SECRET_512

        algorithm = self.ACCESS_ALGORITHM \
            if scope == "access_token" or scope == "email_token" \
            else self.REFRESH_ALGORITHM

        payload = {
            "sub": email,
            "iat": current_time,
            "exp": expiration_time,
            "scope": scope
        }

        jwt_token = jwt.encode(claims=payload,
                               key=key,
                               algorithm=algorithm)

        return jwt_token

    async def create_access_token(
            self,
            email: str,
            live_time: timedelta = timedelta(days=1)
    ) -> Any:
        return await self.create_token(email=email,
                                       live_time=live_time,
                                       scope="access_token")

    async def create_refresh_token(
            self,
            email: str,
            live_time: timedelta = timedelta(days=7)
    ) -> Any:
        return await self.create_token(email=email,
                                       scope="refresh_token",
                                       live_time=live_time)

    async def create_email_token(
            self,
            email: str,
            live_time: timedelta = timedelta(hours=12)
    ) -> Any:
        return await self.create_token(email=email,
                                       live_time=live_time,
                                       scope="email_token")

    async def get_user(
            self,
            token: Annotated[str, Depends(oauth2_schema)],
            db: Annotated[AsyncSession, Depends(get_db)],
            scope: Scope = "access_token"
    ) -> Any:
        key = self.SECRET_256 \
            if scope == "access_token" or scope == "email_token" \
            else self.SECRET_512

        algorithm = self.ACCESS_ALGORITHM \
            if scope == "access_token" or scope == "email_token" \
            else self.REFRESH_ALGORITHM

        try:
            payload = jwt.decode(token=token,
                                 key=key,
                                 algorithms=[algorithm],
                                 options={"verify_exp": False})
        except JWTError as e:
            raise HTTPException(
                status_code=status.HTTP_401_UNAUTHORIZED,
                detail=f"Invalid token: {e}"
            )

        if payload.get("scope") not in ["access_token", "refresh_token", "email_token"]:
            raise HTTPException(
                status_code=status.HTTP_401_UNAUTHORIZED,
                detail="Invalid token scope"
            )

        if payload.get("sub") is None:
            raise HTTPException(
                status_code=status.HTTP_401_UNAUTHORIZED,
                detail="Invalid token"
            )

        if all([payload.get("scope") == "access_token",
                int(payload.get("exp"))
                <= int(datetime.timestamp(datetime.now(timezone.utc)))]):
            raise HTTPException(
                status_code=status.HTTP_401_UNAUTHORIZED,
                detail="Token expired. Use /auth/refresh with refresh token"
            )

        email = payload.get("sub")
        if email is None:
            raise HTTPException(
                status_code=status.HTTP_403_FORBIDDEN,
                detail="Invalid token scope"
            )

        user = await db.execute(select(UserORM).filter(UserORM.email == email))
        user = user.scalars().first()
        if user is None:
            raise HTTPException(
                status_code=status.HTTP_404_NOT_FOUND,
                detail="User not found."
            )

        if all([payload.get("scope") == "refresh_token",
                int(payload.get("exp"))
                <= int(datetime.timestamp(datetime.now(timezone.utc)))]):
            user.loggedin = False
            await db.commit()
            raise HTTPException(
                status_code=status.HTTP_401_UNAUTHORIZED,
                detail="Token expired. Use /auth/login to get new tokens"
            )

        if UserORM.loggedin:
            return user

        return HTTPException(
            status_code=status.HTTP_401_UNAUTHORIZED,
            detail="User not logged in. Use /auth/login"
        )

    async def get_access_user(
            self,
            token: Annotated[str, Depends(oauth2_schema)],
            db: Annotated[AsyncSession, Depends(get_db)]
    ) -> Any:
        """
        A function to get access to a user with the provided token and database session.

        Parameters:
            token (str): The token used to authenticate the user.
            db (AsyncSession): The database session to retrieve the user from.

        Returns:
            Any: The user retrieved using the token and database session.
        """
        return await self.get_user(
            token=token,
            db=db,
            scope="access_token"
        )

    async def get_refresh_user(
            self,
            token: Annotated[str, Depends(oauth2_schema)],
            db: Annotated[AsyncSession, Depends(get_db)]
    ) -> Any:
        """
        A function to get refresh user information based on the provided token and database session.

        Parameters:
            token (str): The token used to authenticate the user.
            db (AsyncSession): The database session to retrieve the user from.

        Returns:
            Any: The user retrieved using the token and database session with scope set to "refresh_token".
        """
        return await self.get_user(
            token=token,
            db=db,
            scope="refresh_token"
        )

    async def get_email_user(
            self,
            token: Annotated[str, Depends(oauth2_schema)],
            db: Annotated[AsyncSession, Depends(get_db)]
    ) -> Any:
        """
        A function to retrieve the user information based on the access token and database session.

        Parameters:
            token (str): The access token required for authentication.
            db (AsyncSession): The database session.

        Returns:
            Any: The user information retrieved using the provided token and database session.
        """
        return await self.get_user(
            token=token,
            db=db,
            scope="email_token"
<<<<<<< HEAD
        )
=======
        )


    async def has_access_to_delete_tag(
            self,
            user: UserORM,
            tag_owner_id: int
    ) -> bool:
        """
        Checks if the user has permission to delete the tag.

        Parameters:
            user (UserORM): The user who wants to remove the tag.
            tag_owner_id (int): ID of the user who owns the tag.

        Returns:
            bool: True if the user has access to remove the tag, False otherwise.
        """
        if user.role in ['moderator', 'admin']:
            return True
        return user.id == tag_owner_id

    async def add_to_blacklist(self, token: str, expires_delta: float,
                               db: Annotated[AsyncSession, Depends(get_db)]):

        expires_at = datetime.utcnow() + timedelta(seconds=expires_delta)
        blacklist_token = BlacklistORM(token=token, expires_at=expires_at)
        db.add(blacklist_token)
        await db.commit()
        await db.refresh(blacklist_token)

    async def is_blacklisted_token(self, token: str,
                                   db: Annotated[AsyncSession, Depends(get_db)]) -> bool:

        blacklist_token = await db.execute(select(BlacklistORM).filter(BlacklistORM.token == token))
        blacklist_token = blacklist_token.scalars().first()
        if blacklist_token:
            if blacklist_token.expires_at < datetime.utcnow():
                # Token has expired, remove from blacklist
                await db.delete(blacklist_token)
                await db.commit()
                return False
            return True
        return False
>>>>>>> 1888fa25
<|MERGE_RESOLUTION|>--- conflicted
+++ resolved
@@ -258,12 +258,8 @@
             token=token,
             db=db,
             scope="email_token"
-<<<<<<< HEAD
-        )
-=======
-        )
-
-
+        )
+      
     async def has_access_to_delete_tag(
             self,
             user: UserORM,
@@ -305,4 +301,3 @@
                 return False
             return True
         return False
->>>>>>> 1888fa25
