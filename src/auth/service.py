--- conflicted
+++ resolved
@@ -4,10 +4,8 @@
 from jose import jwt, JWTError
 import bcrypt
 from fastapi import security, Depends, HTTPException
-<<<<<<< HEAD
 from sqlalchemy import select
-=======
->>>>>>> f84ae788
+
 from sqlalchemy.ext.asyncio import AsyncSession
 from sqlalchemy.orm import Session
 from starlette import status
