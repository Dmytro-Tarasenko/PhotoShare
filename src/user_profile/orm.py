--- conflicted
+++ resolved
@@ -58,23 +58,12 @@
     __tablename__ = "users"
 
     id: Mapped[int] = mapped_column(primary_key=True)
-<<<<<<< HEAD
-    # username will be used to store email for OAuth2 compatibility
-    email: Mapped[Optional[str | None]] = mapped_column(String(80),
-                                                        unique=True)
-    email_confirmed: Mapped[Optional[bool]] = mapped_column(default=False)
-    username: Mapped[str] = mapped_column(unique=True)
-    # password contains hashed password
-    hashed_pwd: Mapped[str] = mapped_column(nullable=False)
-=======
-
     email: Mapped[Optional[str]] = mapped_column(String(80),
                                                  unique=True)
     # username will be used to store email for OAuth2 compatibility
     username: Mapped[str] = mapped_column(unique=True)
     # password contains hashed password
     password: Mapped[str] = mapped_column(nullable=False)
->>>>>>> f84ae788
     loggedin: Mapped[bool] = mapped_column(default=False)
     registered_at: Mapped[datetime] = mapped_column(
         default=datetime.now(timezone.utc)
