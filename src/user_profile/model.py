from datetime import datetime, timezone
from typing import Optional, List

from pydantic import (BaseModel,
                      EmailStr,
                      PastDate,
                      computed_field,
                      Field, PositiveInt, ConfigDict)

from user_profile.orm import Role


class UserAuthModel(BaseModel):
    """
    Model that is used to meet OAuth2 requirements
    """
    username: EmailStr
    password: str


class UserDBModel(UserAuthModel):
    """
    Model that stores user data in DB
    """
    id: PositiveInt
    hashed_pwd: str = Field(max_length=255)
    registered_at: datetime = Field(default=datetime.now(timezone.utc))

    class Config:
        orm_mode = True


class UserProfileModel(BaseModel):
    """
    Model that holds all user information
    """
    username: str
    first_name: str
    last_name: Optional[str]
    email: EmailStr
    birthday: Optional[PastDate]
    registered_at: datetime = Field(default=datetime.now(timezone.utc))
    role: Role = Field(default='user')
    photos: Optional[List["PhotoModel"]] = []
    comments: Optional[List["CommentModel"]] = []

    @computed_field
    @property
    def full_name(self) -> str:
        """
        Fields value is computed by concatenation of first_name
        and not empty last_name

        Returns:
            str: Full name
        """
        lname = ' ' + self.last_name if self.last_name else ''
        return self.first_name + lname


<<<<<<< HEAD
class TokenModel(BaseModel):
    access_token: str
    refresh_token: str
    email_token: str
    token_type: str = "bearer"
=======
class UserPublicProfileModel(BaseModel):
    """
    Model that holds public user information
    """
    model_config = ConfigDict(from_attributes=True)
    username: str = Field()
    first_name: str
    last_name: Optional[str]
    registered_at: datetime = Field(default=datetime.now(timezone.utc))
    role: Role = Field(default='user')
    photos: PositiveInt = Field(default=0)
    comments: PositiveInt = Field(default=0)

    @computed_field
    @property
    def full_name(self) -> str:
        """
        Fields value is computed by concatenation of first_name
        and not empty last_name

        Returns:
            str: Full name
        """
        lname = ' ' + self.last_name if self.last_name else ''
        return self.first_name + lname
>>>>>>> f84ae788
<|MERGE_RESOLUTION|>--- conflicted
+++ resolved
@@ -58,13 +58,12 @@
         return self.first_name + lname
 
 
-<<<<<<< HEAD
 class TokenModel(BaseModel):
     access_token: str
     refresh_token: str
     email_token: str
     token_type: str = "bearer"
-=======
+
 class UserPublicProfileModel(BaseModel):
     """
     Model that holds public user information
@@ -89,5 +88,4 @@
             str: Full name
         """
         lname = ' ' + self.last_name if self.last_name else ''
-        return self.first_name + lname
->>>>>>> f84ae788
+        return self.first_name + lname