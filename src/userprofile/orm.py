from datetime import datetime, timezone, date
from typing import Optional, Any, List, TypeAlias, Literal

from sqlalchemy import String, Date, ForeignKey, DateTime
from sqlalchemy.orm import Mapped, mapped_column, relationship
from sqlalchemy.sql import func

from comment.orm import CommentORM
from database import Base, get_db
from photo.orm import PhotoORM

# Role typealias contains list of possible roles
Role: TypeAlias = Literal['user', 'moderator', 'admin']


<<<<<<< HEAD
async def full_name_calculated_default(context) -> str:
    """
    Calculates default (creation time) value for full_name field

    Arguments:
        context: current parameters for calling ORM

    Returns:
         str: strings with concatenated first and last name
    """
    first = await context.get_current_parameters().get('first_name')
    last = await context.get_current_parameters().get('last_name')
    last = f" {last}" if last is not None else ""
    return f"{first}{last}"


async def full_name_calculated_update(context) -> Any:
    """
    Calculates on_update event value for full_name field

    Arguments:
        context: current parameters for calling ORM

    Returns:
         str: strings with concatenated first and last name
    """
    first = await context.get_current_parameters().get('first_name')
    last = await context.get_current_parameters().get('last_name')
    id_ = await context.get_current_parameters().get('id_1')
    if id_ is None:
        return
    with get_db() as session:
        current = await session.get(ProfileORM, id_)
        first = first if first is not None else current.first_name
        last = last if last is not None else current.last_name
    last = f" {last}" if last is not None else ""
    return f"{first}{last}"
=======
# def full_name_calculated_default(context) -> str:
#     """
#     Calculates default (creation time) value for full_name field
#
#     Arguments:
#         context: current parameters for calling ORM
#
#     Returns:
#          str: strings with concatenated first and last name
#     """
#     first = context.get_current_parameters().get('first_name')
#     last = context.get_current_parameters().get('last_name')
#     last = f" {last}" if last is not None else ""
#     return f"{first}{last}"
#
#
# def full_name_calculated_update(context) -> Any:
#     """
#     Calculates on_update event value for full_name field
#
#     Arguments:
#         context: current parameters for calling ORM
#
#     Returns:
#          str: strings with concatenated first and last name
#     """
#     first = context.get_current_parameters().get('first_name')
#     last = context.get_current_parameters().get('last_name')
#     id_ = context.get_current_parameters().get('id_1')
#     if id_ is None:
#         return
#     # async with get_db().run_sync as session:
#     #     current = await session.get(ProfileORM, id_)
#     #     first = first if first is not None else current.first_name
#     #     last = last if last is not None else current.last_name
#     last = f" {last}" if last is not None else ""
#     return f"{first}{last}"
>>>>>>> 1888fa25


class UserORM(Base):
    """
    ORM mapping for UserAuth
    """
    __tablename__ = "users"

    id: Mapped[int] = mapped_column(primary_key=True)
    email: Mapped[Optional[str]] = mapped_column(String(80),
                                                 unique=True)
    # username will be used to store email for OAuth2 compatibility
    username: Mapped[str] = mapped_column(unique=True)
    # password contains hashed password
    password: Mapped[str] = mapped_column(nullable=False)
    loggedin: Mapped[bool] = mapped_column(default=False)
<<<<<<< HEAD
    email_confirmed: Mapped[bool] = mapped_column(default=False)
=======
    # email_confirmed: Mapped[bool] = mapped_column(default=False)
>>>>>>> 1888fa25
    registered_at: Mapped[datetime] = mapped_column(
        default=datetime.now(timezone.utc)
    )
    profile: Mapped["ProfileORM"] = relationship(back_populates="user")
    role: Mapped[Role] = mapped_column(String(20), default="user")


class ProfileORM(Base):
    """
    ORM mapping for ProfileData
    """
    __tablename__ = "profiles"

    id: Mapped[int] = mapped_column(primary_key=True)
    first_name: Mapped[str] = mapped_column(String(20))
    last_name: Mapped[Optional[str]] = mapped_column(String(20))
<<<<<<< HEAD
    full_name: Mapped[str] = mapped_column(String(),
                                           unique=True,
                                           default=full_name_calculated_default,
                                           onupdate=full_name_calculated_update)
    email: Mapped[Optional[str]] = mapped_column(String(80),
                                                 unique=True)
=======
    # full_name: Mapped[str] = mapped_column(String(),
    #                                        unique=True,
    #                                        default=full_name_calculated_default,
    #                                        onupdate=full_name_calculated_update)
>>>>>>> 1888fa25
    birthday: Mapped[Optional[date]] = mapped_column(Date())
    user_id: Mapped[int] = mapped_column(ForeignKey("users.id"))
    user: Mapped[UserORM] = relationship(back_populates='profile')
    photos: Mapped[List["PhotoORM"]] = relationship(back_populates='author')
    comments: Mapped[List["CommentORM"]] = relationship(back_populates="author")


class BlacklistORM(Base):
    __tablename__ = "blacklist_tokens"
    id: Mapped[int] = mapped_column(primary_key=True)
    token: Mapped[str] = mapped_column(String(255), nullable=False, unique=True)
    expires_at: Mapped[datetime] = mapped_column(DateTime(timezone=True), server_default=func.now())<|MERGE_RESOLUTION|>--- conflicted
+++ resolved
@@ -13,45 +13,6 @@
 Role: TypeAlias = Literal['user', 'moderator', 'admin']
 
 
-<<<<<<< HEAD
-async def full_name_calculated_default(context) -> str:
-    """
-    Calculates default (creation time) value for full_name field
-
-    Arguments:
-        context: current parameters for calling ORM
-
-    Returns:
-         str: strings with concatenated first and last name
-    """
-    first = await context.get_current_parameters().get('first_name')
-    last = await context.get_current_parameters().get('last_name')
-    last = f" {last}" if last is not None else ""
-    return f"{first}{last}"
-
-
-async def full_name_calculated_update(context) -> Any:
-    """
-    Calculates on_update event value for full_name field
-
-    Arguments:
-        context: current parameters for calling ORM
-
-    Returns:
-         str: strings with concatenated first and last name
-    """
-    first = await context.get_current_parameters().get('first_name')
-    last = await context.get_current_parameters().get('last_name')
-    id_ = await context.get_current_parameters().get('id_1')
-    if id_ is None:
-        return
-    with get_db() as session:
-        current = await session.get(ProfileORM, id_)
-        first = first if first is not None else current.first_name
-        last = last if last is not None else current.last_name
-    last = f" {last}" if last is not None else ""
-    return f"{first}{last}"
-=======
 # def full_name_calculated_default(context) -> str:
 #     """
 #     Calculates default (creation time) value for full_name field
@@ -89,7 +50,6 @@
 #     #     last = last if last is not None else current.last_name
 #     last = f" {last}" if last is not None else ""
 #     return f"{first}{last}"
->>>>>>> 1888fa25
 
 
 class UserORM(Base):
@@ -106,11 +66,8 @@
     # password contains hashed password
     password: Mapped[str] = mapped_column(nullable=False)
     loggedin: Mapped[bool] = mapped_column(default=False)
-<<<<<<< HEAD
-    email_confirmed: Mapped[bool] = mapped_column(default=False)
-=======
+
     # email_confirmed: Mapped[bool] = mapped_column(default=False)
->>>>>>> 1888fa25
     registered_at: Mapped[datetime] = mapped_column(
         default=datetime.now(timezone.utc)
     )
@@ -127,19 +84,12 @@
     id: Mapped[int] = mapped_column(primary_key=True)
     first_name: Mapped[str] = mapped_column(String(20))
     last_name: Mapped[Optional[str]] = mapped_column(String(20))
-<<<<<<< HEAD
-    full_name: Mapped[str] = mapped_column(String(),
-                                           unique=True,
-                                           default=full_name_calculated_default,
-                                           onupdate=full_name_calculated_update)
-    email: Mapped[Optional[str]] = mapped_column(String(80),
-                                                 unique=True)
-=======
+
     # full_name: Mapped[str] = mapped_column(String(),
     #                                        unique=True,
     #                                        default=full_name_calculated_default,
     #                                        onupdate=full_name_calculated_update)
->>>>>>> 1888fa25
+
     birthday: Mapped[Optional[date]] = mapped_column(Date())
     user_id: Mapped[int] = mapped_column(ForeignKey("users.id"))
     user: Mapped[UserORM] = relationship(back_populates='profile')
