--- conflicted
+++ resolved
@@ -65,11 +65,9 @@
     # password contains hashed password
     password: Mapped[str] = mapped_column(nullable=False)
     loggedin: Mapped[bool] = mapped_column(default=False)
-<<<<<<< HEAD
-=======
 
     # email_confirmed: Mapped[bool] = mapped_column(default=False)
->>>>>>> 6f0064ca
+
     registered_at: Mapped[datetime] = mapped_column(
         default=datetime.now(timezone.utc)
     )
