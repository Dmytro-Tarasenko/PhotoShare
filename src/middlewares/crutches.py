"""
Module provides necessary functions to compensate absence of JS skill
Because we do want to have a nice frontend without heavy React or other
js based framework with all these webpacks, nmps and so on
"""
import copy
import json
import re
import urllib.parse

from fastapi import Request
from fastapi.responses import JSONResponse, Response

from middlewares import response_handlers
from middlewares.registrator import RESPONSE_MODDERS


async def cookie_to_header_jwt(request: Request,
                               call_next):
    token = request.cookies.get('access_token')
    if request.scope.get('path') == '/auth/refresh':
        token = request.cookies.get('refresh_token')
    if token:
        headers = dict(request.scope['headers'])
        headers[b'authorization'] = f'bearer {token}'.encode()
        request.scope['headers'] = [(k, v) for k, v in headers.items()]
    response = await call_next(request)
    return response


async def modify_json_response(request: Request,
                               call_next):

    browser_regexp = (r"Mozilla|Chrome|Chromium|Apple|WebKit|" +
                      r"Edge|IE|MSIE|Firefox|Gecko")
    docs_redoc_regexp = (r"/docs$|/docs#|/docs/|/redoc$|/redoc#|/redoc/"
                         + r"|/openapi.json$|/static/|/favicon.ico$")

    referer = request.headers.get('referer')
    referer = referer if referer else ""

    swagger_static_match = any(
<<<<<<< HEAD
        (re.search(
            pattern=docs_redoc_regexp,
            string=str(request.url),
            flags=re.I
        ),
         re.search(
             pattern=docs_redoc_regexp,
             string=referer,
             flags=re.I)
        )
=======
        (re.search(pattern=docs_redoc_regexp,
                   string=str(request.url),
                   flags=re.I),
         re.search(pattern=docs_redoc_regexp,
                   string=referer,
                   flags=re.I)
         )
>>>>>>> 928506aa
    )

    ua_string = request.headers.get('user-agent')
    browser_match = re.search(browser_regexp, ua_string)
    response_type = "api"
    if swagger_static_match == False:
        if browser_match:
            response_type = "html"

    try:
        response = await call_next(request)
    except Exception as e:
        print(request.scope['endpoint'].__name__)

        response = JSONResponse(
            status_code=500,
            content={
                "detail": f"Internal server error {e}"
            }
        )
        return response

    if response.status_code == 307:
        return response
    content_type = response.headers.get('content-type')
    content_type = content_type if content_type else ""
    content_json = re.match(r"application/json", content_type)
    if all([response_type == "html",
            content_json]):
        endpoint = request.scope['endpoint'].__name__
        response_b = b""
        async for chunk in response.body_iterator:
            response_b += chunk
        response_dict = json.loads(response_b)
        modder = RESPONSE_MODDERS.get(endpoint)
        if modder is not None:
            return_response = await modder(
                request=request,
                response=response,
                data=response_dict)
            return return_response
        return_response = Response(content=response_b,
                                   status_code=response.status_code,
                                   headers=dict(response.headers),
                                   media_type=response.media_type)

        return return_response

    return response<|MERGE_RESOLUTION|>--- conflicted
+++ resolved
@@ -40,7 +40,6 @@
     referer = referer if referer else ""
 
     swagger_static_match = any(
-<<<<<<< HEAD
         (re.search(
             pattern=docs_redoc_regexp,
             string=str(request.url),
@@ -51,16 +50,6 @@
              string=referer,
              flags=re.I)
         )
-=======
-        (re.search(pattern=docs_redoc_regexp,
-                   string=str(request.url),
-                   flags=re.I),
-         re.search(pattern=docs_redoc_regexp,
-                   string=referer,
-                   flags=re.I)
-         )
->>>>>>> 928506aa
-    )
 
     ua_string = request.headers.get('user-agent')
     browser_match = re.search(browser_regexp, ua_string)
