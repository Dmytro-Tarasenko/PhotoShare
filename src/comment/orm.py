from datetime import datetime
from sqlalchemy import Integer, String, DateTime, ForeignKey
from sqlalchemy.orm import Mapped, mapped_column, relationship
from sqlalchemy.sql import func

# from user_profile.orm import ProfileORM
# from photo.orm import PhotoORM
from database import Base


class CommentORM(Base):
    """
    ORM mapping for Comment
    """
    __tablename__ = "comments"

    id: Mapped[int] = mapped_column(Integer, primary_key=True, index=True)
    text: Mapped[str] = mapped_column(String, index=True)
    created_at: Mapped[datetime] = mapped_column(DateTime(timezone=True), server_default=func.now())
    updated_at: Mapped[datetime] = mapped_column(DateTime(timezone=True), onupdate=func.now())
    author_fk: Mapped[int] = mapped_column(Integer, ForeignKey('profiles.id', ondelete='CASCADE'))
    photo_fk: Mapped[int] = mapped_column(Integer, ForeignKey('photos.id', ondelete='CASCADE'))

<<<<<<< HEAD
    author: Mapped[ProfileORM] = relationship("ProfileORM", back_populates="comments", cascade="all, delete")
    photo: Mapped[PhotoORM] = relationship("PhotoORM", back_populates="comments", cascade="all, delete")
=======
    author: Mapped["ProfileORM"] = relationship("ProfileORM", back_populates="comments")
    photo: Mapped["PhotoORM"] = relationship("PhotoORM", back_populates="comments")
>>>>>>> 531d48fb
<|MERGE_RESOLUTION|>--- conflicted
+++ resolved
@@ -21,10 +21,5 @@
     author_fk: Mapped[int] = mapped_column(Integer, ForeignKey('profiles.id', ondelete='CASCADE'))
     photo_fk: Mapped[int] = mapped_column(Integer, ForeignKey('photos.id', ondelete='CASCADE'))
 
-<<<<<<< HEAD
-    author: Mapped[ProfileORM] = relationship("ProfileORM", back_populates="comments", cascade="all, delete")
-    photo: Mapped[PhotoORM] = relationship("PhotoORM", back_populates="comments", cascade="all, delete")
-=======
-    author: Mapped["ProfileORM"] = relationship("ProfileORM", back_populates="comments")
-    photo: Mapped["PhotoORM"] = relationship("PhotoORM", back_populates="comments")
->>>>>>> 531d48fb
+    author: Mapped["ProfileORM"] = relationship("ProfileORM", back_populates="comments", cascade="all, delete")
+    photo: Mapped["PhotoORM"] = relationship("PhotoORM", back_populates="comments", cascade="all, delete")
