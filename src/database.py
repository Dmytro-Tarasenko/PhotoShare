--- conflicted
+++ resolved
@@ -1,25 +1,3 @@
-<<<<<<< HEAD
-from sqlalchemy.ext.asyncio import AsyncSession, create_async_engine
-from sqlalchemy.orm import sessionmaker
-
-DATABASE_URL = "sqlite+aiosqlite:///./photo_share.sqlite.db"
-
-engine = create_async_engine(DATABASE_URL, echo=True)
-async_session = sessionmaker(
-    bind=engine,
-    class_=AsyncSession,
-    expire_on_commit=False
-)
-
-async def get_db():
-    """
-    Get asynchronous database session.
-    
-    Yields:
-        AsyncSession: The database session.
-    """
-    async with async_session() as session:
-=======
 from contextlib import asynccontextmanager
 from sqlalchemy.ext.asyncio import (create_async_engine,
                                     async_sessionmaker,
@@ -63,5 +41,4 @@
 
 async def get_db():
     async with sessionmanager.session() as session:
->>>>>>> 30cb3bc3
         yield session